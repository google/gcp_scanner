--- conflicted
+++ resolved
@@ -279,20 +279,15 @@
           obj = scan_config.get('storage_buckets', None)
           if obj is not None and obj.get('fetch_file_names', False) is True:
             dump_file_names = open(gcs_output_path, 'w', encoding='utf-8')
-<<<<<<< HEAD
 
           if obj is not None and obj.get('fetch_buckets_iam', False) is True:
             dump_iam_policies = True
 
-        project_result['storage_buckets']['buckets'] = crawl.get_bucket_names(project_id, credentials, dump_file_names, dump_iam_policies)
-
-=======
         project_result['storage_buckets'] = crawl.get_bucket_names(
           project_id,
           ClientFactory.get_client('storage').get_service(credentials),
           dump_file_names,
         )
->>>>>>> 682d7059
         if dump_file_names is not None:
           dump_file_names.close()
 

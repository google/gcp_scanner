# Copyright 2022 Google LLC
#
# Licensed under the Apache License, Version 2.0 (the "License");
# you may not use this file except in compliance with the License.
# You may obtain a copy of the License at
#
#     https://www.apache.org/licenses/LICENSE-2.0
#
# Unless required by applicable law or agreed to in writing, software
# distributed under the License is distributed on an "AS IS" BASIS,
# WITHOUT WARRANTIES OR CONDITIONS OF ANY KIND, either express or implied.
# See the License for the specific language governing permissions and
# limitations under the License.


"""The module to query GCP resources via RestAPI.

"""

import collections
import json
import logging
import io
import sys
from typing import List, Dict, Any, Tuple

from google.cloud import container_v1
import googleapiclient
from googleapiclient import discovery
import requests
from requests.auth import HTTPBasicAuth


def infinite_defaultdict():
  """Initialize infinite default.

  Returns:
    DefaultDict
  """
  return collections.defaultdict(infinite_defaultdict)


def fetch_project_info(project_name: str,
                       service: discovery.Resource) -> Dict[str, Any]:
  """Retrieve information about specific project.

  Args:
    project_name: Name of project to request info about
    service: A resource object for interacting with the Cloud Source API.

  Returns:
    Project info object or None.
  """
  project_info = None
  logging.info("Retrieving info about: %s", project_name)

  try:
    request = service.projects().get(projectId=project_name)
    response = request.execute()
    if "projectNumber" in response:
      project_info = response

  except Exception:
    logging.info("Failed to enumerate projects")
    logging.info(sys.exc_info())

  return project_info


def get_project_list(service: discovery.Resource) -> List[Dict[str, Any]]:
  """Retrieve a list of projects accessible by credentials provided.

  Args:
     service: A resource object for interacting with the Cloud Source API.

  Returns:
    A list of Project objects from cloudresourcemanager RestAPI.
  """

  logging.info("Retrieving projects list")
  project_list = list()
  try:
    request = service.projects().list()
    while request is not None:
      response = request.execute()
      project_list = response.get("projects",[])
      request = service.projects().list_next(
          previous_request=request, previous_response=response)
  except Exception:
    logging.info("Failed to enumerate projects")
    logging.info(sys.exc_info())
  return project_list


def get_bucket_names(project_name: str, service: discovery.Resource,
                     dump_fd: io.TextIOWrapper, dump_iam_policies: bool
                     ) -> Dict[str, Tuple[Any, List[Any]]]:
  """Retrieve a list of buckets available in the project.

  Args:
    project_name: A name of a project to query info about.
    service: A resource object for interacting with the Storage API.
    dump_fd: If set, the function will enumerate files stored in buckets and
      save them in a file corresponding to provided file descriptor.
      This is a very slow, noisy operation and should be used with caution.

  Returns:
    A dictionary where key is bucket name and value is a bucket Object.
  """

  logging.info("Retrieving GCS Buckets")
  buckets_dict = dict()
  # Make an authenticated API request
  request = service.buckets().list(project=project_name)
  while request is not None:
    try:
      response = request.execute()
    except googleapiclient.errors.HttpError:
      logging.info("Failed to list buckets in the %s", project_name)
      logging.info(sys.exc_info())
      break

    for bucket in response.get("items", []):
      buckets_dict[bucket["name"]] = bucket
      if dump_iam_policies is True:
        buckets_dict[bucket["name"]]["iam_policy"] = \
          get_bucket_iam(bucket["name"], service)
      if dump_fd is not None:
        ret_fields = "nextPageToken,items(bucket,name,size,contentType,\
timeCreated)"

        req = service.objects().list(bucket=bucket["name"], fields=ret_fields)

        while req:
          try:
            resp = req.execute()
            for item in resp.get("items", []):
              dump_fd.write(json.dumps(item, indent=2, sort_keys=False))

            req = service.objects().list_next(req, resp)
          except googleapiclient.errors.HttpError:
            logging.info("Failed to read the bucket %s", bucket["name"])
            logging.info(sys.exc_info())
            break

    request = service.buckets().list_next(
        previous_request=request, previous_response=response)

  return buckets_dict

def get_bucket_iam(bucket_name: str, discovery_service: str
                   ) -> List[Any]:
  """Retrieve IAM policies in the bucket.

  Args:
    bucket_name: A name of bucket to query info about.
    discovery_service: An authenticated API request.
  Returns:
    A list with bucket IAM policies.
  """

  logging.info("Retrieving GCS Bucket %s IAM Policy", bucket_name)
  bucket_iam_policies = list()
  request = discovery_service.buckets().getIamPolicy(bucket=bucket_name)
  try:
    response = request.execute()
  except googleapiclient.errors.HttpError:
    logging.info("Failed to IAM Policy in the %s", bucket_name)
    logging.info(sys.exc_info())
    return []

  for bucket_iam_policy in response.get("bindings", []):
    bucket_iam_policies.append(bucket_iam_policy)


  return bucket_iam_policies


def get_gke_clusters(
    project_name: str, gke_client: container_v1.services.cluster_manager.client
    .ClusterManagerClient
) -> List[Tuple[str, str]]:
  """Retrieve a list of GKE clusters available in the project.

  Args:
    project_name: A name of a project to query info about.
    gke_client: I do not know TBD.

  Returns:
    A list of GKE clusters in the project.
  """

  logging.info("Retrieving list of GKE clusters")
  parent = f"projects/{project_name}/locations/-"
  try:
    clusters = gke_client.list_clusters(parent=parent)
    return [(cluster.name, cluster.description)
      for cluster in clusters.clusters]
  except Exception:
    logging.info("Failed to retrieve cluster list for project %s", project_name)
    logging.info(sys.exc_info())
    return []


def get_gke_images(project_name: str, access_token: str) -> Dict[str, Any]:
  """Retrieve a list of GKE images available in the project.

  Args:
    project_name: A name of a project to query info about.
    access_token: An Oauth2 token with permissions to query list of gke images.

  Returns:
    A gke images JSON object for each accessible zone.
  """

  images = dict()
  logging.info("Retrieving list of GKE images")
  project_name = project_name.replace(":", "/")
  regions = ["", "us.", "eu.", "asia."]
  for region in regions:
    gcr_url = f"https://{region}gcr.io/v2/{project_name}/tags/list"
    try:
      res = requests.get(
          gcr_url, auth=HTTPBasicAuth("oauth2accesstoken", access_token),
          timeout=120)
      if not res.ok:
        logging.info("Failed to retrieve gcr images list. Status code: %d",
                     res.status_code)
        continue
      images[region.replace(".", "")] = res.json()
    except Exception:
      logging.info("Failed to retrieve gke images for project %s", project_name)
      logging.info(sys.exc_info())

  return images


<<<<<<< HEAD
def get_bq_tables(project_id: str, dataset_id: str,
                  bq_service: discovery.Resource) -> List[Dict[str, Any]]:
  """Retrieve a list of BigQuery tables available in the dataset.

  Args:
    project_id: A name of a project to query info about.
    dataset_id: A name of dataset to query data from.
    bq_service: I do not know.

  Returns:
    A list of BigQuery tables in the dataset.
  """

  logging.info("Retrieving BigQuery Tables for dataset %s", dataset_id)
  list_of_tables = list()
  try:
    request = bq_service.tables().list(
        projectId=project_id, datasetId=dataset_id)
    while request is not None:
      response = request.execute()
      list_of_tables = response.get("tables", [])
      request = bq_service.tables().list_next(
          previous_request=request, previous_response=response)
  except Exception:
    logging.info("Failed to retrieve BQ tables for dataset %s", dataset_id)
    logging.info(sys.exc_info())
  return list_of_tables


def get_bq(project_id: str,
           service: discovery.Resource) -> Dict[str, List[Dict[str, Any]]]:
  """Retrieve a list of BigQuery datasets available in the project.

  Args:
    project_id: A name of a project to query info about.
    service: A resource object for interacting with the BigQuery API.

  Returns:
    A dictionary of BigQuery dataset and corresponding tables.
  """

  logging.info("Retrieving BigQuery Datasets")
  bq_datasets = dict()
  try:
    request = service.datasets().list(projectId=project_id)
    while request is not None:
      response = request.execute()

      for dataset in response.get("datasets", []):
        dataset_id = dataset["datasetReference"]["datasetId"]
        bq_datasets[dataset_id] = get_bq_tables(project_id,dataset_id, service)

      request = service.datasets().list_next(
          previous_request=request, previous_response=response)
  except Exception:
    logging.info("Failed to retrieve BQ datasets for project %s", project_id)
    logging.info(sys.exc_info())
  return bq_datasets
=======
def get_kms_keys(project_id: str,
                 service: discovery.Resource) -> List[Dict[str, Any]]:
  """Retrieve a list of KMS keys available in the project.

  Args:
    project_id: A name of a project to query info about.
    service: A resource object for interacting with KMS API.

  Returns:
    A list of KMS keys in the project.
  """

  logging.info("Retrieving KMS keys")
  kms_keys_list = list()
  try:
    # list all possible locations
    locations_list = list()
    request = service.projects().locations().list(name=f"projects/{project_id}")
    while request is not None:
      response = request.execute()
      for location in response.get("locations", []):
        locations_list.append(location["locationId"])
      request = service.projects().locations().list_next(
          previous_request=request, previous_response=response)

    for location_id in locations_list:
      request_loc = service.projects().locations().keyRings().list(
          parent=f"projects/{project_id}/locations/{location_id}")
      while request_loc is not None:
        response_loc = request_loc.execute()
        for keyring in response_loc.get("keyRings", []):
          request = service.projects().locations().keyRings().cryptoKeys().list(
              parent=keyring["name"])
          while request is not None:
            response = request.execute()
            for key in response.get("cryptoKeys", []):
              kms_keys_list.append(key)

            request = service.projects().locations().keyRings().cryptoKeys(
            ).list_next(
                previous_request=request, previous_response=response)

        request_loc = service.projects().locations().keyRings().list_next(
            previous_request=request, previous_response=response)
  except Exception:
    logging.info("Failed to retrieve KMS keys for project %s", project_id)
    logging.info(sys.exc_info())
  return kms_keys_list
>>>>>>> 10e6ac3b


def get_endpoints(project_id: str,
                  service: discovery.Resource) -> List[Dict[str, Any]]:
  """Retrieve a list of Endpoints available in the project.

  Args:
    project_id: A name of a project to query info about.
    service: A resource object for interacting with the service management API.

  Returns:
    A list of Endpoints in the project.
  """

  logging.info("Retrieving info about endpoints")
  endpoints_list = list()
  try:
    request = service.services().list(producerProjectId=project_id)
    while request is not None:
      response = request.execute()
      endpoints_list = response.get("services", [])
      request = service.services().list_next(
          previous_request=request, previous_response=response)
  except Exception:
    logging.info("Failed to retrieve endpoints list for project %s", project_id)
    logging.info(sys.exc_info())
  return endpoints_list


def get_iam_policy(project_name: str,
                   service: discovery.Resource) -> List[Dict[str, Any]]:
  """Retrieve an IAM Policy in the project.

  Args:
    project_name: A name of a project to query info about.
    service: A resource object for interacting with the cloud source API.

  Returns:
    An IAM policy enforced for the project.
  """

  logging.info("Retrieving IAM policy for %s", project_name)

  resource = project_name

  get_policy_options = {"options": {"requestedPolicyVersion": 3}}
  try:
    request = service.projects().getIamPolicy(
        resource=resource, body=get_policy_options)
    response = request.execute()
  except Exception:
    logging.info("Failed to get endpoints list for project %s", project_name)
    logging.info(sys.exc_info())
    return None

  if response.get("bindings", None) is not None:
    return response["bindings"]
  else:
    return None


def get_sas_for_impersonation(
    iam_policy: List[Dict[str, Any]]) -> List[str]:
  """Extract a list of unique SAs from IAM policy associated with project.

  Args:
    iam_policy: An IAM policy provided by get_iam_policy function.

  Returns:
    A list of service accounts represented as string
  """

  if not iam_policy:
    return []

  list_of_sas = list()
  for entry in iam_policy:
    for sa_name in entry.get("members", []):
      if sa_name.startswith("serviceAccount") and "@" in sa_name:
        account_name = sa_name.split(":")[1]
        if account_name not in list_of_sas:
          list_of_sas.append(account_name)

  return list_of_sas


def get_service_accounts(project_name: str,
                         service: discovery.Resource) -> List[Tuple[str, str]]:
  """Retrieve a list of service accounts managed in the project.

  Args:
    project_name: A name of a project to query info about.
    service: A resource object for interacting with the IAM API.

  Returns:
    A list of service accounts managed in the project.
  """

  logging.info("Retrieving SA list %s", project_name)
  service_accounts = []

  name = f"projects/{project_name}"

  try:
    request = service.projects().serviceAccounts().list(name=name)
    while request is not None:
      response = request.execute()
      service_accounts = [(service_account["email"],
        service_account.get("description",""))
        for service_account in response.get("accounts",[])]

      request = service.projects().serviceAccounts().list_next(
          previous_request=request, previous_response=response)
  except Exception:
    logging.info("Failed to retrieve SA list for project %s", project_name)
    logging.info(sys.exc_info())

  return service_accounts<|MERGE_RESOLUTION|>--- conflicted
+++ resolved
@@ -235,117 +235,6 @@
   return images
 
 
-<<<<<<< HEAD
-def get_bq_tables(project_id: str, dataset_id: str,
-                  bq_service: discovery.Resource) -> List[Dict[str, Any]]:
-  """Retrieve a list of BigQuery tables available in the dataset.
-
-  Args:
-    project_id: A name of a project to query info about.
-    dataset_id: A name of dataset to query data from.
-    bq_service: I do not know.
-
-  Returns:
-    A list of BigQuery tables in the dataset.
-  """
-
-  logging.info("Retrieving BigQuery Tables for dataset %s", dataset_id)
-  list_of_tables = list()
-  try:
-    request = bq_service.tables().list(
-        projectId=project_id, datasetId=dataset_id)
-    while request is not None:
-      response = request.execute()
-      list_of_tables = response.get("tables", [])
-      request = bq_service.tables().list_next(
-          previous_request=request, previous_response=response)
-  except Exception:
-    logging.info("Failed to retrieve BQ tables for dataset %s", dataset_id)
-    logging.info(sys.exc_info())
-  return list_of_tables
-
-
-def get_bq(project_id: str,
-           service: discovery.Resource) -> Dict[str, List[Dict[str, Any]]]:
-  """Retrieve a list of BigQuery datasets available in the project.
-
-  Args:
-    project_id: A name of a project to query info about.
-    service: A resource object for interacting with the BigQuery API.
-
-  Returns:
-    A dictionary of BigQuery dataset and corresponding tables.
-  """
-
-  logging.info("Retrieving BigQuery Datasets")
-  bq_datasets = dict()
-  try:
-    request = service.datasets().list(projectId=project_id)
-    while request is not None:
-      response = request.execute()
-
-      for dataset in response.get("datasets", []):
-        dataset_id = dataset["datasetReference"]["datasetId"]
-        bq_datasets[dataset_id] = get_bq_tables(project_id,dataset_id, service)
-
-      request = service.datasets().list_next(
-          previous_request=request, previous_response=response)
-  except Exception:
-    logging.info("Failed to retrieve BQ datasets for project %s", project_id)
-    logging.info(sys.exc_info())
-  return bq_datasets
-=======
-def get_kms_keys(project_id: str,
-                 service: discovery.Resource) -> List[Dict[str, Any]]:
-  """Retrieve a list of KMS keys available in the project.
-
-  Args:
-    project_id: A name of a project to query info about.
-    service: A resource object for interacting with KMS API.
-
-  Returns:
-    A list of KMS keys in the project.
-  """
-
-  logging.info("Retrieving KMS keys")
-  kms_keys_list = list()
-  try:
-    # list all possible locations
-    locations_list = list()
-    request = service.projects().locations().list(name=f"projects/{project_id}")
-    while request is not None:
-      response = request.execute()
-      for location in response.get("locations", []):
-        locations_list.append(location["locationId"])
-      request = service.projects().locations().list_next(
-          previous_request=request, previous_response=response)
-
-    for location_id in locations_list:
-      request_loc = service.projects().locations().keyRings().list(
-          parent=f"projects/{project_id}/locations/{location_id}")
-      while request_loc is not None:
-        response_loc = request_loc.execute()
-        for keyring in response_loc.get("keyRings", []):
-          request = service.projects().locations().keyRings().cryptoKeys().list(
-              parent=keyring["name"])
-          while request is not None:
-            response = request.execute()
-            for key in response.get("cryptoKeys", []):
-              kms_keys_list.append(key)
-
-            request = service.projects().locations().keyRings().cryptoKeys(
-            ).list_next(
-                previous_request=request, previous_response=response)
-
-        request_loc = service.projects().locations().keyRings().list_next(
-            previous_request=request, previous_response=response)
-  except Exception:
-    logging.info("Failed to retrieve KMS keys for project %s", project_id)
-    logging.info(sys.exc_info())
-  return kms_keys_list
->>>>>>> 10e6ac3b
-
-
 def get_endpoints(project_id: str,
                   service: discovery.Resource) -> List[Dict[str, Any]]:
   """Retrieve a list of Endpoints available in the project.

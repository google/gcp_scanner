# Copyright 2022 Google LLC
#
# Licensed under the Apache License, Version 2.0 (the "License");
# you may not use this file except in compliance with the License.
# You may obtain a copy of the License at
#
#     https://www.apache.org/licenses/LICENSE-2.0
#
# Unless required by applicable law or agreed to in writing, software
# distributed under the License is distributed on an "AS IS" BASIS,
# WITHOUT WARRANTIES OR CONDITIONS OF ANY KIND, either express or implied.
# See the License for the specific language governing permissions and
# limitations under the License.


"""The module to query GCP resources via RestAPI.

"""

import collections
import json
import logging
import io
import sys
from typing import List, Dict, Any, Tuple

from google.cloud import container_v1
import googleapiclient
from googleapiclient import discovery
import requests
from requests.auth import HTTPBasicAuth


def infinite_defaultdict():
  """Initialize infinite default.

  Returns:
    DefaultDict
  """
  return collections.defaultdict(infinite_defaultdict)


def fetch_project_info(project_name: str,
                       service: discovery.Resource) -> Dict[str, Any]:
  """Retrieve information about specific project.

  Args:
    project_name: Name of project to request info about
    service: A resource object for interacting with the Cloud Source API.

  Returns:
    Project info object or None.
  """
  project_info = None
  logging.info("Retrieving info about: %s", project_name)

  try:
    request = service.projects().get(projectId=project_name)
    response = request.execute()
    if "projectNumber" in response:
      project_info = response

  except Exception:
    logging.info("Failed to enumerate projects")
    logging.info(sys.exc_info())

  return project_info


def get_project_list(service: discovery.Resource) -> List[Dict[str, Any]]:
  """Retrieve a list of projects accessible by credentials provided.

  Args:
     service: A resource object for interacting with the Cloud Source API.

  Returns:
    A list of Project objects from cloudresourcemanager RestAPI.
  """

  logging.info("Retrieving projects list")
  project_list = list()
  try:
    request = service.projects().list()
    while request is not None:
      response = request.execute()
      project_list = response.get("projects",[])
      request = service.projects().list_next(
          previous_request=request, previous_response=response)
  except Exception:
    logging.info("Failed to enumerate projects")
    logging.info(sys.exc_info())
  return project_list


<<<<<<< HEAD
def get_compute_instances_names(
    project_name: str, service: discovery.Resource) -> List[Dict[str, Any]]:
  """Retrieve a list of Compute VMs available in the project.

  Args:
    project_name: A name of a project to query info about.
    service: A resource object for interacting with the Compute API.

  Returns:
    A list of instance objects.
  """

  logging.info("Retrieving list of Compute Instances")
  images_result = list()
  try:
    request = service.instances().aggregatedList(project=project_name)
    while request is not None:
      response = request.execute()
      if response.get("items", None) is not None:
        images_result = [instance
          for _, instances_scoped_list in response["items"].items()
          for instance in instances_scoped_list.get("instances",[])]
      request = service.instances().aggregatedList_next(
          previous_request=request, previous_response=response)
  except Exception:
    logging.info("Failed to enumerate compute instances in the %s",
                 project_name)
    logging.info(sys.exc_info())
  return images_result


def get_compute_images_names(
    project_name: str, service: discovery.Resource) -> List[Dict[str, Any]]:
  """Retrieve a list of Compute images available in the project.

  Args:
    project_name: A name of a project to query info about.
    service: A resource object for interacting with the Compute API.

  Returns:
    A list of image objects.
  """

  logging.info("Retrieving list of Compute Image names")
  images_result = list()
  try:
    request = service.images().list(project=project_name)
    while request is not None:
      response = request.execute()
      images_result = response.get("items", [])
      request = service.images().list_next(
          previous_request=request, previous_response=response)
  except Exception:
    logging.info("Failed to enumerate compute images in the %s", project_name)
    logging.info(sys.exc_info())
  return images_result


def get_machine_images(
    project_name: str, service: discovery.Resource) -> List[Dict[str, Any]]:
  """Retrieve a list of Machine Images Resources available in the project.

  Args:
    project_name: A name of a project to query info about.
    service: A resource object for interacting with the Compute API.

  Returns:
    A list of machine image resources.
  """

  logging.info("Retrieving list of Machine Images Resources")
  machine_images_list = list()
  try:
    request = service.machineImages().list(project=project_name)
    while request is not None:
      response = request.execute()
      machine_images_list = response.get("items", [])
      request = service.machineImages().list_next(
        previous_request=request, previous_response=response
      )
  except Exception:
    logging.info("Failed to enumerate machine images in the %s", project_name)
    logging.info(sys.exc_info())
  return machine_images_list


def get_compute_disks_names(
    project_name: str, service: discovery.Resource) -> List[Dict[str, Any]]:
  """Retrieve a list of Compute disks available in the project.

  Args:
    project_name: A name of a project to query info about.
    service: A resource object for interacting with the Compute API.

  Returns:
    A list of disk objects.
  """

  logging.info("Retrieving list of Compute Disk names")
  disk_names_list = list()
  try:
    request = service.disks().aggregatedList(project=project_name)
    while request is not None:
      response = request.execute()
      if response.get("items", None) is not None:
        disk_names_list = [disk
          for _, disks_scoped_list in response["items"].items()
          for disk in disks_scoped_list.get("disks", [])]
      request = service.disks().aggregatedList_next(
          previous_request=request, previous_response=response)
  except Exception:
    logging.info("Failed to enumerate compute disks in the %s", project_name)
    logging.info(sys.exc_info())

  return disk_names_list


def get_static_ips(project_name: str,
                   service: discovery.Resource) -> List[Dict[str, Any]]:
  """Retrieve a list of static IPs available in the project.

  Args:
    project_name: A name of a project to query info about.
    service: A resource object for interacting with the Compute API.

  Returns:
    A list of static IPs in the project.
  """

  logging.info("Retrieving Static IPs")

  ips_list = list()
  try:
    request = service.addresses().aggregatedList(project=project_name)
    while request is not None:
      response = request.execute()
      ips_list = [{name: addresses_scoped_list}
        for name, addresses_scoped_list in response["items"].items()
        if addresses_scoped_list.get("addresses", None) is not None]
      request = service.addresses().aggregatedList_next(
          previous_request=request, previous_response=response)
  except Exception:
    logging.info("Failed to get static IPs in the %s", project_name)
    logging.info(sys.exc_info())

  return ips_list


def get_compute_snapshots(project_name: str,
                          service: discovery.Resource) -> List[Dict[str, Any]]:
  """Retrieve a list of Compute snapshots available in the project.

  Args:
    project_name: A name of a project to query info about.
    service: A resource object for interacting with the Compute API.

  Returns:
    A list of snapshot objects.
  """

  logging.info("Retrieving Compute Snapshots")
  snapshots_list = list()
  try:
    request = service.snapshots().list(project=project_name)
    while request is not None:
      response = request.execute()
      snapshots_list = response.get("items", [])
      request = service.snapshots().list_next(
          previous_request=request, previous_response=response)
  except Exception:
    logging.info("Failed to get compute snapshots in the %s", project_name)
    logging.info(sys.exc_info())

  return snapshots_list


def get_subnets(project_name: str,
                compute_client: discovery.Resource) -> List[Dict[str, Any]]:
  """Retrieve a list of subnets available in the project.

  Args:
    project_name: A name of a project to query info about.
    compute_client: A resource object for interacting with the Compute API.

  Returns:
    A list of subnets in the project.
  """

  logging.info("Retrieving Subnets")
  subnets_list = list()
  try:
    request = compute_client.subnetworks().aggregatedList(project=project_name)
    while request is not None:
      response = request.execute()
      if response.get("items", None) is not None:
        subnets_list = list(response["items"].items())
      request = compute_client.subnetworks().aggregatedList_next(
          previous_request=request, previous_response=response)
  except Exception:
    logging.info("Failed to get subnets in the %s", project_name)
    logging.info(sys.exc_info())

  return subnets_list


def get_firewall_rules(
    project_name: str,
    compute_client: discovery.Resource) -> List[Dict[str, Any]]:
  """Retrieve a list of firewall rules in the project.

  Args:
    project_name: A name of a project to query info about.
    compute_client: A resource object for interacting with the Compute API.

  Returns:
    A list of firewall rules in the project.
  """

  logging.info("Retrieving Firewall Rules")
  firewall_rules_list = list()
  try:
    request = compute_client.firewalls().list(project=project_name)
    while request is not None:
      response = request.execute()
      firewall_rules_list=[(firewall["name"],)
        for firewall in response.get("items",[])]
      request = compute_client.firewalls().list_next(
          previous_request=request, previous_response=response)
  except Exception:
    logging.info("Failed to get firewall rules in the %s", project_name)
    logging.info(sys.exc_info())
  return firewall_rules_list


def get_bucket_names(project_name: str, credentials: Credentials,
                     dump_fd: io.TextIOWrapper, dump_iam_policies: bool
=======
def get_bucket_names(project_name: str, service: discovery.Resource,
                     dump_fd: io.TextIOWrapper
>>>>>>> 682d7059
                     ) -> Dict[str, Tuple[Any, List[Any]]]:
  """Retrieve a list of buckets available in the project.

  Args:
    project_name: A name of a project to query info about.
    service: A resource object for interacting with the Storage API.
    dump_fd: If set, the function will enumerate files stored in buckets and
      save them in a file corresponding to provided file descriptor.
      This is a very slow, noisy operation and should be used with caution.

  Returns:
    A dictionary where key is bucket name and value is a bucket Object.
  """

  logging.info("Retrieving GCS Buckets")
  buckets_dict = dict()
  # Make an authenticated API request
  request = service.buckets().list(project=project_name)
  while request is not None:
    try:
      response = request.execute()
    except googleapiclient.errors.HttpError:
      logging.info("Failed to list buckets in the %s", project_name)
      logging.info(sys.exc_info())
      break

    for bucket in response.get("items", []):
      buckets_dict[bucket["name"]] = bucket 
      if dump_iam_policies is True:
         buckets_dict[bucket["name"]]["iam_policy"] = get_bucket_iam(bucket["name"], service)
      if dump_fd is not None:
        ret_fields = "nextPageToken,items(bucket,name,size,contentType,\
timeCreated)"

        req = service.objects().list(bucket=bucket["name"], fields=ret_fields)

        while req:
          try:
            resp = req.execute()
            for item in resp.get("items", []):
              dump_fd.write(json.dumps(item, indent=2, sort_keys=False))

            req = service.objects().list_next(req, resp)
          except googleapiclient.errors.HttpError:
            logging.info("Failed to read the bucket %s", bucket["name"])
            logging.info(sys.exc_info())
            break

    request = service.buckets().list_next(
        previous_request=request, previous_response=response)

  return buckets_dict

def get_bucket_iam(bucket_name: str, discovery_service: str
                   ) -> List[Any]:
  """Retrieve IAM policies in the bucket.

  Args:
    bucket_name: A name of bucket to query info about.
    discovery_service: An authenticated API request.
  Returns:
    A list with bucket IAM policies.
  """

  logging.info("Retrieving GCS Bucket %s IAM Policy", bucket_name)
  bucket_iam_policies = list()
  request = discovery_service.buckets().getIamPolicy(bucket=bucket_name)
  try:
    response = request.execute()
  except googleapiclient.errors.HttpError:
    logging.info("Failed to IAM Policy in the %s", bucket_name)
    logging.info(sys.exc_info())
    return []

  for bucket_iam_policy in response.get("bindings", []):
    bucket_iam_policies.append(bucket_iam_policy)


  return bucket_iam_policies


def get_managed_zones(project_name: str,
                      service: discovery.Resource) -> List[Dict[str, Any]]:
  """Retrieve a list of DNS zones available in the project.

  Args:
    project_name: A name of a project to query info about.
    service: A resource object for interacting with the DNS API.

  Returns:
    A list of DNS zones in the project.
  """

  logging.info("Retrieving DNS Managed Zones")
  zones_list = list()

  try:
    request = service.managedZones().list(project=project_name)
    while request is not None:
      response = request.execute()
      zones_list = response.get("managedZones",[])
      request = service.managedZones().list_next(
          previous_request=request, previous_response=response)
  except Exception:
    logging.info("Failed to enumerate DNS zones for project %s", project_name)
    logging.info(sys.exc_info())

  return zones_list


def get_gke_clusters(
    project_name: str, gke_client: container_v1.services.cluster_manager.client
    .ClusterManagerClient
) -> List[Tuple[str, str]]:
  """Retrieve a list of GKE clusters available in the project.

  Args:
    project_name: A name of a project to query info about.
    gke_client: I do not know TBD.

  Returns:
    A list of GKE clusters in the project.
  """

  logging.info("Retrieving list of GKE clusters")
  parent = f"projects/{project_name}/locations/-"
  try:
    clusters = gke_client.list_clusters(parent=parent)
    return [(cluster.name, cluster.description)
      for cluster in clusters.clusters]
  except Exception:
    logging.info("Failed to retrieve cluster list for project %s", project_name)
    logging.info(sys.exc_info())
    return []


def get_gke_images(project_name: str, access_token: str) -> Dict[str, Any]:
  """Retrieve a list of GKE images available in the project.

  Args:
    project_name: A name of a project to query info about.
    access_token: An Oauth2 token with permissions to query list of gke images.

  Returns:
    A gke images JSON object for each accessible zone.
  """

  images = dict()
  logging.info("Retrieving list of GKE images")
  project_name = project_name.replace(":", "/")
  regions = ["", "us.", "eu.", "asia."]
  for region in regions:
    gcr_url = f"https://{region}gcr.io/v2/{project_name}/tags/list"
    try:
      res = requests.get(
          gcr_url, auth=HTTPBasicAuth("oauth2accesstoken", access_token),
          timeout=120)
      if not res.ok:
        logging.info("Failed to retrieve gcr images list. Status code: %d",
                     res.status_code)
        continue
      images[region.replace(".", "")] = res.json()
    except Exception:
      logging.info("Failed to retrieve gke images for project %s", project_name)
      logging.info(sys.exc_info())

  return images


def get_sql_instances(project_name: str,
                      service: discovery.Resource) -> List[Dict[str, Any]]:
  """Retrieve a list of SQL instances available in the project.

  Args:
    project_name: A name of a project to query info about.
    service: A resource object for interacting with the SQLAdmin API.
  Returns:
    A list of sql instances in the project.
  """

  logging.info("Retrieving CloudSQL Instances")
  sql_instances_list = list()
  try:
    request = service.instances().list(project=project_name)
    while request is not None:
      response = request.execute()
      sql_instances_list = response.get("items", [])
      request = service.instances().list_next(
          previous_request=request, previous_response=response)
  except Exception:
    logging.info("Failed to get SQL instances for project %s", project_name)
    logging.info(sys.exc_info())

  return sql_instances_list


def get_bq_tables(project_id: str, dataset_id: str,
                  bq_service: discovery.Resource) -> List[Dict[str, Any]]:
  """Retrieve a list of BigQuery tables available in the dataset.

  Args:
    project_id: A name of a project to query info about.
    dataset_id: A name of dataset to query data from.
    bq_service: I do not know.

  Returns:
    A list of BigQuery tables in the dataset.
  """

  logging.info("Retrieving BigQuery Tables for dataset %s", dataset_id)
  list_of_tables = list()
  try:
    request = bq_service.tables().list(
        projectId=project_id, datasetId=dataset_id)
    while request is not None:
      response = request.execute()
      list_of_tables = response.get("tables", [])
      request = bq_service.tables().list_next(
          previous_request=request, previous_response=response)
  except Exception:
    logging.info("Failed to retrieve BQ tables for dataset %s", dataset_id)
    logging.info(sys.exc_info())
  return list_of_tables


def get_bq(project_id: str,
           service: discovery.Resource) -> Dict[str, List[Dict[str, Any]]]:
  """Retrieve a list of BigQuery datasets available in the project.

  Args:
    project_id: A name of a project to query info about.
    service: A resource object for interacting with the BigQuery API.

  Returns:
    A dictionary of BigQuery dataset and corresponding tables.
  """

  logging.info("Retrieving BigQuery Datasets")
  bq_datasets = dict()
  try:
    request = service.datasets().list(projectId=project_id)
    while request is not None:
      response = request.execute()

      for dataset in response.get("datasets", []):
        dataset_id = dataset["datasetReference"]["datasetId"]
        bq_datasets[dataset_id] = get_bq_tables(project_id,dataset_id, service)

      request = service.datasets().list_next(
          previous_request=request, previous_response=response)
  except Exception:
    logging.info("Failed to retrieve BQ datasets for project %s", project_id)
    logging.info(sys.exc_info())
  return bq_datasets


def get_pubsub_subscriptions(
  project_id: str,
  service: discovery.Resource
) -> List[Dict[str, Any]]:
  """Retrieve a list of PubSub subscriptions available in the project.

  Args:
    project_id: A name of a project to query info about.
    service: A resource object for interacting with the PubSub API.

  Returns:
    A list of PubSub subscriptions in the project.
  """

  logging.info("Retrieving PubSub Subscriptions")
  pubsubs_list = list()
  try:

    request = service.projects().subscriptions().list(
        project=f"projects/{project_id}")
    while request is not None:
      response = request.execute()
      pubsubs_list = response.get("subscriptions", [])
      request = service.projects().subscriptions().list_next(
          previous_request=request, previous_response=response)
  except Exception:
    logging.info("Failed to get PubSubs for project %s", project_id)
    logging.info(sys.exc_info())
  return pubsubs_list


def get_cloudfunctions(project_id: str,
                       service: discovery.Resource) -> List[Dict[str, Any]]:
  """Retrieve a list of CloudFunctions available in the project.

  Args:
    project_id: A name of a project to query info about.
    service: A resource object for interacting with the CloudFunctions API.

  Returns:
    A list of CloudFunctions in the project.
  """

  logging.info("Retrieving CloudFunctions")
  functions_list = list()
  try:
    request = service.projects().locations().functions().list(
        parent=f"projects/{project_id}/locations/-")
    while request is not None:
      response = request.execute()
      functions_list = response.get("functions", [])
      request = service.projects().locations().functions().list_next(
          previous_request=request, previous_response=response)
  except Exception:
    logging.info("Failed to retrieve CloudFunctions for project %s", project_id)
    logging.info(sys.exc_info())

  return functions_list


def get_bigtable_instances(project_id: str,
                           service: discovery.Resource) -> List[Dict[str, Any]]:
  """Retrieve a list of BigTable instances available in the project.

  Args:
    project_id: A name of a project to query info about.
    service: A resource object for interacting with the BigTable API.

  Returns:
    A list of BigTable instances in the project.
  """

  logging.info("Retrieving bigtable instances")
  bigtable_instances_list = list()
  try:
    request = service.projects().instances().list(
        parent=f"projects/{project_id}")
    while request is not None:
      response = request.execute()
      bigtable_instances_list = response.get("instances", [])
      request = service.projects().instances().list_next(
          previous_request=request, previous_response=response)
  except Exception:
    logging.info("Failed to retrieve BigTable instances for project %s",
                 project_id)
    logging.info(sys.exc_info())
  return bigtable_instances_list


def get_spanner_instances(project_id: str,
                          service: discovery.Resource) -> List[Dict[str, Any]]:
  """Retrieve a list of Spanner instances available in the project.

  Args:
    project_id: A name of a project to query info about.
    service: A resource object for interacting with the Spanner API.

  Returns:
    A list of Spanner instances in the project.
  """

  logging.info("Retrieving spanner instances")
  spanner_instances_list = list()
  try:
    request = service.projects().instances().list(
        parent=f"projects/{project_id}")
    while request is not None:
      response = request.execute()
      spanner_instances_list = response.get("instances", [])
      request = service.projects().instances().list_next(
          previous_request=request, previous_response=response)
  except Exception:
    logging.info("Failed to retrieve Spanner instances for project %s",
                 project_id)
    logging.info(sys.exc_info())
  return spanner_instances_list


def get_filestore_instances(
  project_id: str,
  service: discovery.Resource) -> List[Dict[str, Any]]:
  """Retrieve a list of Filestore instances available in the project.

  Args:
    project_id: A name of a project to query info about.
    service: A resource object for interacting with the File Store API.

  Returns:
    A list of Filestore instances in the project.
  """

  logging.info("Retrieving filestore instances")
  filestore_instances_list = list()
  try:
    request = service.projects().locations().instances().list(
        parent=f"projects/{project_id}/locations/-")
    while request is not None:
      response = request.execute()
      filestore_instances_list = response.get("instances", [])
      request = service.projects().locations().instances().list_next(
          previous_request=request, previous_response=response)
  except Exception:
    logging.info("Failed to get filestore instances for project %s", project_id)
    logging.info(sys.exc_info())
  return filestore_instances_list


def get_kms_keys(project_id: str,
                 service: discovery.Resource) -> List[Dict[str, Any]]:
  """Retrieve a list of KMS keys available in the project.

  Args:
    project_id: A name of a project to query info about.
    service: A resource object for interacting with KMS API.

  Returns:
    A list of KMS keys in the project.
  """

  logging.info("Retrieving KMS keys")
  kms_keys_list = list()
  try:
    # list all possible locations
    locations_list = list()
    request = service.projects().locations().list(name=f"projects/{project_id}")
    while request is not None:
      response = request.execute()
      for location in response.get("locations", []):
        locations_list.append(location["locationId"])
      request = service.projects().locations().list_next(
          previous_request=request, previous_response=response)

    for location_id in locations_list:
      request_loc = service.projects().locations().keyRings().list(
          parent=f"projects/{project_id}/locations/{location_id}")
      while request_loc is not None:
        response_loc = request_loc.execute()
        for keyring in response_loc.get("keyRings", []):
          request = service.projects().locations().keyRings().cryptoKeys().list(
              parent=keyring["name"])
          while request is not None:
            response = request.execute()
            for key in response.get("cryptoKeys", []):
              kms_keys_list.append(key)

            request = service.projects().locations().keyRings().cryptoKeys(
            ).list_next(
                previous_request=request, previous_response=response)

        request_loc = service.projects().locations().keyRings().list_next(
            previous_request=request, previous_response=response)
  except Exception:
    logging.info("Failed to retrieve KMS keys for project %s", project_id)
    logging.info(sys.exc_info())
  return kms_keys_list


def get_app_services(project_name: str,
                     service: discovery.Resource) -> Dict[str, Any]:
  """Retrieve a list of AppEngine instances available in the project.

  Args:
    project_name: A name of a project to query info about.
    service: A resource object for interacting with the AppEngine API.

  Returns:
    A dict representing default apps and services available in the project.
  """

  logging.info("Retrieving app services")
  app_services = dict()
  try:
    request = service.apps().get(appsId=project_name)
    response = request.execute()
    if response.get("name", None) is not None:
      app_services["default_app"] = (response["name"],
                                     response["defaultHostname"],
                                     response["servingStatus"])

    request = service.apps().services().list(appsId=project_name)

    app_services["services"] = list()
    while request is not None:
      response = request.execute()
      app_services["services"] = response.get("services", [])
      request = service.apps().services().list_next(
          previous_request=request, previous_response=response)
  except Exception:
    logging.info("Failed to retrieve App services for project %s", project_name)
    logging.info(sys.exc_info())
  return app_services


def get_endpoints(project_id: str,
                  service: discovery.Resource) -> List[Dict[str, Any]]:
  """Retrieve a list of Endpoints available in the project.

  Args:
    project_id: A name of a project to query info about.
    service: A resource object for interacting with the service management API.

  Returns:
    A list of Endpoints in the project.
  """

  logging.info("Retrieving info about endpoints")
  endpoints_list = list()
  try:
    request = service.services().list(producerProjectId=project_id)
    while request is not None:
      response = request.execute()
      endpoints_list = response.get("services", [])
      request = service.services().list_next(
          previous_request=request, previous_response=response)
  except Exception:
    logging.info("Failed to retrieve endpoints list for project %s", project_id)
    logging.info(sys.exc_info())
  return endpoints_list


def get_iam_policy(project_name: str,
                   service: discovery.Resource) -> List[Dict[str, Any]]:
  """Retrieve an IAM Policy in the project.

  Args:
    project_name: A name of a project to query info about.
    service: A resource object for interacting with the cloud source API.

  Returns:
    An IAM policy enforced for the project.
  """

  logging.info("Retrieving IAM policy for %s", project_name)

  resource = project_name

  get_policy_options = {"options": {"requestedPolicyVersion": 3}}
  try:
    request = service.projects().getIamPolicy(
        resource=resource, body=get_policy_options)
    response = request.execute()
  except Exception:
    logging.info("Failed to get endpoints list for project %s", project_name)
    logging.info(sys.exc_info())
    return None

  if response.get("bindings", None) is not None:
    return response["bindings"]
  else:
    return None


def get_sas_for_impersonation(
    iam_policy: List[Dict[str, Any]]) -> List[str]:
  """Extract a list of unique SAs from IAM policy associated with project.

  Args:
    iam_policy: An IAM policy provided by get_iam_policy function.

  Returns:
    A list of service accounts represented as string
  """

  if not iam_policy:
    return []

  list_of_sas = list()
  for entry in iam_policy:
    for sa_name in entry.get("members", []):
      if sa_name.startswith("serviceAccount") and "@" in sa_name:
        account_name = sa_name.split(":")[1]
        if account_name not in list_of_sas:
          list_of_sas.append(account_name)

  return list_of_sas


def get_service_accounts(project_name: str,
                         service: discovery.Resource) -> List[Tuple[str, str]]:
  """Retrieve a list of service accounts managed in the project.

  Args:
    project_name: A name of a project to query info about.
    service: A resource object for interacting with the IAM API.

  Returns:
    A list of service accounts managed in the project.
  """

  logging.info("Retrieving SA list %s", project_name)
  service_accounts = []

  name = f"projects/{project_name}"

  try:
    request = service.projects().serviceAccounts().list(name=name)
    while request is not None:
      response = request.execute()
      service_accounts = [(service_account["email"],
        service_account.get("description",""))
        for service_account in response.get("accounts",[])]

      request = service.projects().serviceAccounts().list_next(
          previous_request=request, previous_response=response)
  except Exception:
    logging.info("Failed to retrieve SA list for project %s", project_name)
    logging.info(sys.exc_info())

  return service_accounts


def list_services(project_id: str, service: discovery.Resource) -> List[Any]:
  """Retrieve a list of services enabled in the project.

  Args:
    project_id: An id of a project to query info about.
    service: A resource object for interacting with the Service Usage API.

  Returns:
    A list of service API objects enabled in the project.
  """

  logging.info("Retrieving services list %s", project_id)
  list_of_services = list()

  request = service.services().list(
      parent="projects/" + project_id, pageSize=200, filter="state:ENABLED")
  try:
    while request is not None:
      response = request.execute()
      list_of_services.extend(response.get("services", []))

      request = service.services().list_next(
          previous_request=request, previous_response=response)
  except Exception:
    logging.info("Failed to retrieve services for project %s", project_id)
    logging.info(sys.exc_info())

  return list_of_services


def list_sourcerepo(project_id: str,
                    service: discovery.Resource) -> List[Any]:
  """Retrieve a list of cloud source repositories enabled in the project.

  Args:
    project_id: An id of a project to query info about.
    service: A resource object for interacting with the Source Repo API.

  Returns:
    A list of cloud source repositories in the project.
  """

  logging.info("Retrieving cloud source repositories %s", project_id)
  list_of_repos = list()

  request = service.projects().repos().list(
    name="projects/" + project_id,
    pageSize=500
  )
  try:
    while request is not None:
      response = request.execute()
      list_of_repos.extend(response.get("repos", None))

      request = service.projects().repos().list_next(
        previous_request=request,
        previous_response=response
      )
  except Exception:
    logging.info("Failed to retrieve source repos for project %s", project_id)
    logging.info(sys.exc_info())

  return list_of_repos


def list_dns_policies(project_id: str,
                      service: discovery.Resource) -> List[Any]:
  """Retrieve a list of cloud DNS policies in the project.
  Args:
    project_id: An id of a project to query info about.
    service: A resource object for interacting with the DNS API.
  Returns:
    A list of cloud DNS policies in the project.
  """

  logging.info("Retrieving cloud DNS policies %s", project_id)
  list_of_policies = list()

  request = service.policies().list(
    project=project_id,
    maxResults=500
  )
  try:
    while request is not None:
      response = request.execute()
      list_of_policies.extend(response.get("policies", None))

      request = service.policies().list_next(
        previous_request=request,
        previous_response=response
      )
  except Exception:
    logging.info("Failed to retrieve DNS policies for project %s", project_id)
    logging.info(sys.exc_info())

  return list_of_policies
<|MERGE_RESOLUTION|>--- conflicted
+++ resolved
@@ -92,247 +92,8 @@
   return project_list
 
 
-<<<<<<< HEAD
-def get_compute_instances_names(
-    project_name: str, service: discovery.Resource) -> List[Dict[str, Any]]:
-  """Retrieve a list of Compute VMs available in the project.
-
-  Args:
-    project_name: A name of a project to query info about.
-    service: A resource object for interacting with the Compute API.
-
-  Returns:
-    A list of instance objects.
-  """
-
-  logging.info("Retrieving list of Compute Instances")
-  images_result = list()
-  try:
-    request = service.instances().aggregatedList(project=project_name)
-    while request is not None:
-      response = request.execute()
-      if response.get("items", None) is not None:
-        images_result = [instance
-          for _, instances_scoped_list in response["items"].items()
-          for instance in instances_scoped_list.get("instances",[])]
-      request = service.instances().aggregatedList_next(
-          previous_request=request, previous_response=response)
-  except Exception:
-    logging.info("Failed to enumerate compute instances in the %s",
-                 project_name)
-    logging.info(sys.exc_info())
-  return images_result
-
-
-def get_compute_images_names(
-    project_name: str, service: discovery.Resource) -> List[Dict[str, Any]]:
-  """Retrieve a list of Compute images available in the project.
-
-  Args:
-    project_name: A name of a project to query info about.
-    service: A resource object for interacting with the Compute API.
-
-  Returns:
-    A list of image objects.
-  """
-
-  logging.info("Retrieving list of Compute Image names")
-  images_result = list()
-  try:
-    request = service.images().list(project=project_name)
-    while request is not None:
-      response = request.execute()
-      images_result = response.get("items", [])
-      request = service.images().list_next(
-          previous_request=request, previous_response=response)
-  except Exception:
-    logging.info("Failed to enumerate compute images in the %s", project_name)
-    logging.info(sys.exc_info())
-  return images_result
-
-
-def get_machine_images(
-    project_name: str, service: discovery.Resource) -> List[Dict[str, Any]]:
-  """Retrieve a list of Machine Images Resources available in the project.
-
-  Args:
-    project_name: A name of a project to query info about.
-    service: A resource object for interacting with the Compute API.
-
-  Returns:
-    A list of machine image resources.
-  """
-
-  logging.info("Retrieving list of Machine Images Resources")
-  machine_images_list = list()
-  try:
-    request = service.machineImages().list(project=project_name)
-    while request is not None:
-      response = request.execute()
-      machine_images_list = response.get("items", [])
-      request = service.machineImages().list_next(
-        previous_request=request, previous_response=response
-      )
-  except Exception:
-    logging.info("Failed to enumerate machine images in the %s", project_name)
-    logging.info(sys.exc_info())
-  return machine_images_list
-
-
-def get_compute_disks_names(
-    project_name: str, service: discovery.Resource) -> List[Dict[str, Any]]:
-  """Retrieve a list of Compute disks available in the project.
-
-  Args:
-    project_name: A name of a project to query info about.
-    service: A resource object for interacting with the Compute API.
-
-  Returns:
-    A list of disk objects.
-  """
-
-  logging.info("Retrieving list of Compute Disk names")
-  disk_names_list = list()
-  try:
-    request = service.disks().aggregatedList(project=project_name)
-    while request is not None:
-      response = request.execute()
-      if response.get("items", None) is not None:
-        disk_names_list = [disk
-          for _, disks_scoped_list in response["items"].items()
-          for disk in disks_scoped_list.get("disks", [])]
-      request = service.disks().aggregatedList_next(
-          previous_request=request, previous_response=response)
-  except Exception:
-    logging.info("Failed to enumerate compute disks in the %s", project_name)
-    logging.info(sys.exc_info())
-
-  return disk_names_list
-
-
-def get_static_ips(project_name: str,
-                   service: discovery.Resource) -> List[Dict[str, Any]]:
-  """Retrieve a list of static IPs available in the project.
-
-  Args:
-    project_name: A name of a project to query info about.
-    service: A resource object for interacting with the Compute API.
-
-  Returns:
-    A list of static IPs in the project.
-  """
-
-  logging.info("Retrieving Static IPs")
-
-  ips_list = list()
-  try:
-    request = service.addresses().aggregatedList(project=project_name)
-    while request is not None:
-      response = request.execute()
-      ips_list = [{name: addresses_scoped_list}
-        for name, addresses_scoped_list in response["items"].items()
-        if addresses_scoped_list.get("addresses", None) is not None]
-      request = service.addresses().aggregatedList_next(
-          previous_request=request, previous_response=response)
-  except Exception:
-    logging.info("Failed to get static IPs in the %s", project_name)
-    logging.info(sys.exc_info())
-
-  return ips_list
-
-
-def get_compute_snapshots(project_name: str,
-                          service: discovery.Resource) -> List[Dict[str, Any]]:
-  """Retrieve a list of Compute snapshots available in the project.
-
-  Args:
-    project_name: A name of a project to query info about.
-    service: A resource object for interacting with the Compute API.
-
-  Returns:
-    A list of snapshot objects.
-  """
-
-  logging.info("Retrieving Compute Snapshots")
-  snapshots_list = list()
-  try:
-    request = service.snapshots().list(project=project_name)
-    while request is not None:
-      response = request.execute()
-      snapshots_list = response.get("items", [])
-      request = service.snapshots().list_next(
-          previous_request=request, previous_response=response)
-  except Exception:
-    logging.info("Failed to get compute snapshots in the %s", project_name)
-    logging.info(sys.exc_info())
-
-  return snapshots_list
-
-
-def get_subnets(project_name: str,
-                compute_client: discovery.Resource) -> List[Dict[str, Any]]:
-  """Retrieve a list of subnets available in the project.
-
-  Args:
-    project_name: A name of a project to query info about.
-    compute_client: A resource object for interacting with the Compute API.
-
-  Returns:
-    A list of subnets in the project.
-  """
-
-  logging.info("Retrieving Subnets")
-  subnets_list = list()
-  try:
-    request = compute_client.subnetworks().aggregatedList(project=project_name)
-    while request is not None:
-      response = request.execute()
-      if response.get("items", None) is not None:
-        subnets_list = list(response["items"].items())
-      request = compute_client.subnetworks().aggregatedList_next(
-          previous_request=request, previous_response=response)
-  except Exception:
-    logging.info("Failed to get subnets in the %s", project_name)
-    logging.info(sys.exc_info())
-
-  return subnets_list
-
-
-def get_firewall_rules(
-    project_name: str,
-    compute_client: discovery.Resource) -> List[Dict[str, Any]]:
-  """Retrieve a list of firewall rules in the project.
-
-  Args:
-    project_name: A name of a project to query info about.
-    compute_client: A resource object for interacting with the Compute API.
-
-  Returns:
-    A list of firewall rules in the project.
-  """
-
-  logging.info("Retrieving Firewall Rules")
-  firewall_rules_list = list()
-  try:
-    request = compute_client.firewalls().list(project=project_name)
-    while request is not None:
-      response = request.execute()
-      firewall_rules_list=[(firewall["name"],)
-        for firewall in response.get("items",[])]
-      request = compute_client.firewalls().list_next(
-          previous_request=request, previous_response=response)
-  except Exception:
-    logging.info("Failed to get firewall rules in the %s", project_name)
-    logging.info(sys.exc_info())
-  return firewall_rules_list
-
-
-def get_bucket_names(project_name: str, credentials: Credentials,
-                     dump_fd: io.TextIOWrapper, dump_iam_policies: bool
-=======
 def get_bucket_names(project_name: str, service: discovery.Resource,
                      dump_fd: io.TextIOWrapper
->>>>>>> 682d7059
                      ) -> Dict[str, Tuple[Any, List[Any]]]:
   """Retrieve a list of buckets available in the project.
 

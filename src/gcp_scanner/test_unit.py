--- conflicted
+++ resolved
@@ -66,11 +66,8 @@
 from .crawler.dns_managed_zones_crawler import DNSManagedZonesCrawler
 from .crawler.dns_policies_crawler import DNSPoliciesCrawler
 from .crawler.machine_images_crawler import ComputeMachineImagesCrawler
-<<<<<<< HEAD
+from .crawler.pubsub_subscriptions_crawler import PubSubSubscriptionsCrawler
 from .crawler.service_usage_crawler import ServiceUsageCrawler
-=======
-from .crawler.pubsub_subscriptions_crawler import PubSubSubscriptionsCrawler
->>>>>>> 115f7287
 from .credsdb import get_scopes_from_refresh_token
 
 PROJECT_NAME = "test-gcp-scanner-2"
@@ -555,7 +552,7 @@
         ).crawl(
           PROJECT_NAME,
           ClientFactory.get_client("bigtableadmin").get_service(
-            self.credentials
+            self.credentials,
           ),
         ),
         "bigtable_instances",

--- conflicted
+++ resolved
@@ -63,7 +63,7 @@
 from .crawler.dns_managed_zones_crawler import DNSManagedZonesCrawler
 from .crawler.dns_policies_crawler import DNSPoliciesCrawler
 from .crawler.machine_images_crawler import ComputeMachineImagesCrawler
-from .crawler.pubsubs_subs_crawler import PubSubSubscriptionsCrawler
+from .crawler.pubsub_subscriptions_crawler import PubSubSubscriptionsCrawler
 from .credsdb import get_scopes_from_refresh_token
 
 PROJECT_NAME = "test-gcp-scanner-2"
@@ -830,12 +830,11 @@
     crawler = CrawlerFactory.create_crawler("firewall_rules")
     self.assertIsInstance(crawler, ComputeFirewallRulesCrawler)
 
-<<<<<<< HEAD
   def test_create_crawler_pubsub_subscriptions(self):
     """Test create_crawler method with 'pubsub_subs' name."""
     crawler = CrawlerFactory.create_crawler("pubsub_subs")
     self.assertIsInstance(crawler, PubSubSubscriptionsCrawler)
-=======
+
   def test_create_crawler_dns_managed_zones(self):
     """Test create_crawler method with 'managed_zones' name."""
     crawler = CrawlerFactory.create_crawler("managed_zones")
@@ -845,7 +844,6 @@
     """Test create_crawler method with 'dns_policies' name."""
     crawler = CrawlerFactory.create_crawler("dns_policies")
     self.assertIsInstance(crawler, DNSPoliciesCrawler)
->>>>>>> 22d2b0bb
 
   def test_create_crawler_invalid(self):
     """Test create_crawler method with invalid name."""

# How to Contribute

We'd love to accept your patches and contributions to this project. There are just a few small guidelines you need to follow.

## Contributor License Agreement

<<<<<<< HEAD
Contributions to this project must be accompanied by a Contributor License Agreement. You (or your employer) retain the copyright to your contribution; this simply gives us permission to use and redistribute your contributions as part of the project. Head over to <https://cla.developers.google.com/> to see your current agreements on file or to sign a new one.
=======
Contributions to this project must be accompanied by a Contributor License Agreement. You (or your employer) retain the copyright to your contribution; this simply gives us permission to use and redistribute your contributions as part of the project. Head over to [CLA](https://cla.developers.google.com/) to see your current agreements on file or to sign a new one.
>>>>>>> 1fcb8da1

You generally only need to submit a CLA once, so if you've already submitted one (even if it was for a different project), you probably don't need to do it again.

## Code Reviews

All submissions, including submissions by project members, require review. We use GitHub pull requests for this purpose. Consult [GitHub Help](https://help.github.com/articles/about-pull-requests/) for more information on using pull requests.

## Community Guidelines

This project follows [Google's Open Source Community Guidelines](https://opensource.google/conduct/).

## Commit Message Conventions

- Start with a short summary (50 characters or less) of the changes made.
- Use the present tense and imperative mood.
- Separate the summary from the body of the message with a blank line.
- Use the body to explain what and why changes were made, as well as any necessary details.
- Additionally, you can consider using [semantic commit messages](https://gist.github.com/joshbuchea/6f47e86d2510bce28f8e7f42ae84c716?permalink_comment_id=3867882) like "feat:", "docs:", etc. which will provide additional context to the commit message.

| Commit Type | Description |
| ---- | ---- |
| `feat` | New feature or functionality added |
| `fix` | Bug fix |
| `docs` | Changes to documentation |
| `test` | Adding or updating tests |
| `chore` | Maintenance tasks such as refactoring, dependencies updates, or removing unused code |
| `ci` | Changes to the build or continuous integration process |

**Example:** Add support for GCP Compute Engine in scanner

**Example:** feat: add support for GCP Compute Engine in scanner

**Example:** docs: updated README.md with installation instructions

**Example:** feat: added support for scanning additional GCP resources

**Example:** fix: fixed bug in scan logic for GCE instances

**Example:** test: added unit tests for new scan feature

**Example:** ci: updated build pipeline to include new dependency

**Example:** chore: removed unused code and refactored some variables

## Branching Naming Conventions

- Use lowercase letters.
- Separate words with hyphens.
- Use descriptive names that reflect the purpose of the branch.
- Add `issue tracker id`

<<<<<<< HEAD
**Example:** `feat/<issue-id>/gcp-compute-engine-support`
**Example:** `docs/11/update-installation-instructions`
**Example:** `fix/87/scan-logic-bug-fix`
**Example:** `test/62/new-scan-feature-tests`
**Example:** `ci/33/new-dependency-build-pipeline`
=======
**Example:** `feat/<issue-id>/gcp-compute-engine-support`  

## Getting Help

If you need help or have any questions about the project, please feel free to:

- Read the [project's documentation](https://github.com/google/gcp_scanner/blob/main/README.md).
- Open a new issue on the [project's GitHub repository](https://github.com/google/gcp_scanner/issues).
- Contact the project maintainers by posting to the [Google Group](https://groups.google.com/g/gcp-scanner).

## Code of Conduct

We believe in creating a friendly and welcoming environment for all members of our community. As such, we follow the [Google Open Source Community Guidelines](https://opensource.google/conduct/), which outlines our expectations for all those who participate in our project.

Please read the code of conduct carefully and make sure you understand what is expected of you. If you have any questions or concerns, please contact the project maintainers by posting to the [Google Group](https://groups.google.com/g/gcp-scanner).
>>>>>>> 1fcb8da1
<|MERGE_RESOLUTION|>--- conflicted
+++ resolved
@@ -4,11 +4,9 @@
 
 ## Contributor License Agreement
 
-<<<<<<< HEAD
+
 Contributions to this project must be accompanied by a Contributor License Agreement. You (or your employer) retain the copyright to your contribution; this simply gives us permission to use and redistribute your contributions as part of the project. Head over to <https://cla.developers.google.com/> to see your current agreements on file or to sign a new one.
-=======
-Contributions to this project must be accompanied by a Contributor License Agreement. You (or your employer) retain the copyright to your contribution; this simply gives us permission to use and redistribute your contributions as part of the project. Head over to [CLA](https://cla.developers.google.com/) to see your current agreements on file or to sign a new one.
->>>>>>> 1fcb8da1
+
 
 You generally only need to submit a CLA once, so if you've already submitted one (even if it was for a different project), you probably don't need to do it again.
 
@@ -60,13 +58,13 @@
 - Use descriptive names that reflect the purpose of the branch.
 - Add `issue tracker id`
 
-<<<<<<< HEAD
+
 **Example:** `feat/<issue-id>/gcp-compute-engine-support`
 **Example:** `docs/11/update-installation-instructions`
 **Example:** `fix/87/scan-logic-bug-fix`
 **Example:** `test/62/new-scan-feature-tests`
 **Example:** `ci/33/new-dependency-build-pipeline`
-=======
+
 **Example:** `feat/<issue-id>/gcp-compute-engine-support`  
 
 ## Getting Help
@@ -82,4 +80,4 @@
 We believe in creating a friendly and welcoming environment for all members of our community. As such, we follow the [Google Open Source Community Guidelines](https://opensource.google/conduct/), which outlines our expectations for all those who participate in our project.
 
 Please read the code of conduct carefully and make sure you understand what is expected of you. If you have any questions or concerns, please contact the project maintainers by posting to the [Google Group](https://groups.google.com/g/gcp-scanner).
->>>>>>> 1fcb8da1
+

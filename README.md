--- conflicted
+++ resolved
@@ -97,11 +97,7 @@
 
 Please replace `google-api-python-client==2.9.0` with `google-api-python-client==1.8.0` in `pyproject.toml`. After that, navigate to the scanner source code directory and use pyinstaller to compile a standalone binary:
 
-<<<<<<< HEAD
-`pyinstaller -F --add-data "roots.pem:grpc/_cython/_credentials/" scanner.py`
-=======
 `pyinstaller -F --add-data 'roots.pem:grpc/_cython/_credentials/' scanner.py`
->>>>>>> e085ee29
 
 
 ### Working with results
